--- conflicted
+++ resolved
@@ -48,7 +48,6 @@
 		},
 	}
 
-<<<<<<< HEAD
 	applyCommands := []v1.Command{
 		{
 			Id: "apply1",
@@ -59,9 +58,8 @@
 			},
 		},
 	}
-=======
+
 	errMatches := "an expected error"
->>>>>>> a951b35c
 
 	tests := []struct {
 		name                  string
@@ -220,7 +218,6 @@
 			},
 		},
 		{
-<<<<<<< HEAD
 			name: "should not return init container",
 			eventCommands: []string{
 				"apply1",
@@ -251,10 +248,10 @@
 			},
 			wantContainerName:  containerNames[0],
 			wantContainerImage: containerImages[0],
-=======
+		},
+		{
 			name:    "Simulating error case, check if error matches",
 			wantErr: &errMatches,
->>>>>>> a951b35c
 		},
 	}
 	for _, tt := range tests {
